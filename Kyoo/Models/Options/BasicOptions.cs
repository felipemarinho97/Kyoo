--- conflicted
+++ resolved
@@ -1,8 +1,5 @@
-<<<<<<< HEAD
 using Kyoo.Abstractions.Models;
-=======
 using System;
->>>>>>> 1d114cc9
 
 namespace Kyoo.Models.Options
 {
