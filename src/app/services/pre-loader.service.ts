--- conflicted
+++ resolved
@@ -1,15 +1,8 @@
 import { HttpClient } from "@angular/common/http";
-<<<<<<< HEAD
-import { Injectable } from '@angular/core';
+import { Injectable } from "@angular/core";
 import { Page } from "../models/page";
-import { Observable, of } from "rxjs"
-import { map } from "rxjs/operators"
-=======
-import { Injectable } from "@angular/core";
-import { Page } from "../../models/page";
 import { Observable, of } from "rxjs";
 import { map } from "rxjs/operators";
->>>>>>> 3338be9e
 
 @Injectable({
 	providedIn: "root"
